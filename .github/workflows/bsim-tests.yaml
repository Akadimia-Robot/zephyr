name: BabbleSim Tests

on:
  pull_request:
    paths:
      - ".github/workflows/bsim-tests.yaml"
      - ".github/workflows/bsim-tests-publish.yaml"
      - "west.yml"
      - "subsys/bluetooth/**"
      - "tests/bsim/**"
      - "tests/bluetooth/common/testlib/**"
      - "samples/bluetooth/**"
      - "boards/posix/**"
      - "soc/posix/**"
      - "arch/posix/**"
      - "include/zephyr/arch/posix/**"
      - "scripts/native_simulator/**"
      - "samples/net/sockets/echo_*/**"
      - "modules/openthread/**"
      - "subsys/net/l2/openthread/**"
      - "include/zephyr/net/openthread.h"
      - "drivers/ieee802154/**"
      - "include/zephyr/net/ieee802154*"
      - "drivers/serial/*nrfx*"
      - "tests/drivers/uart/**"

concurrency:
  group: ${{ github.workflow }}-${{ github.event_name }}-${{ github.head_ref || github.ref }}
  cancel-in-progress: true

jobs:
  bsim-test:
    if: github.repository_owner == 'zephyrproject-rtos'
    runs-on:
      group: zephyr-runner-v2-linux-x64-4xlarge
    container:
<<<<<<< HEAD
      image: ghcr.io/zephyrproject-rtos/ci-repo-cache:v0.26.11.20240324
     options: '--entrypoint /bin/bash'
=======
      image: ghcr.io/zephyrproject-rtos/ci-repo-cache:v0.26.13.20240601
      options: '--entrypoint /bin/bash'
>>>>>>> d59b83f8
    env:
      ZEPHYR_TOOLCHAIN_VARIANT: zephyr
      BSIM_OUT_PATH: /opt/bsim/
      BSIM_COMPONENTS_PATH: /opt/bsim/components
      EDTT_PATH: ../tools/edtt
    steps:
      - name: Apply container owner mismatch workaround
        run: |
          # FIXME: The owner UID of the GITHUB_WORKSPACE directory may not
          #        match the container user UID because of the way GitHub
          #        Actions runner is implemented. Remove this workaround when
          #        GitHub comes up with a fundamental fix for this problem.
          git config --global --add safe.directory ${GITHUB_WORKSPACE}

      - name: Print cloud service information
        run: |
          echo "ZEPHYR_RUNNER_CLOUD_PROVIDER = ${ZEPHYR_RUNNER_CLOUD_PROVIDER}"
          echo "ZEPHYR_RUNNER_CLOUD_NODE = ${ZEPHYR_RUNNER_CLOUD_NODE}"
          echo "ZEPHYR_RUNNER_CLOUD_POD = ${ZEPHYR_RUNNER_CLOUD_POD}"

      - name: Clone cached Zephyr repository
        continue-on-error: true
        run: |
          git clone --shared /repo-cache/zephyrproject/zephyr .
          git remote set-url origin ${GITHUB_SERVER_URL}/${GITHUB_REPOSITORY}

      - name: Checkout
        uses: actions/checkout@v4
        with:
          fetch-depth: 0

      - name: Environment Setup
        env:
          BASE_REF: ${{ github.base_ref }}
        run: |
          git config --global user.email "bot@zephyrproject.org"
          git config --global user.name "Zephyr Bot"
          rm -fr ".git/rebase-apply"
          git rebase origin/${BASE_REF}
          git log  --pretty=oneline | head -n 10
          west init -l . || true
          west config manifest.group-filter -- +ci
          west config --global update.narrow true
          west update --path-cache /repo-cache/zephyrproject 2>&1 1> west.update.log || west update --path-cache /repo-cache/zephyrproject 2>&1 1> west.update.log || ( rm -rf ../modules ../bootloader ../tools && west update --path-cache /repo-cache/zephyrproject)
          west forall -c 'git reset --hard HEAD'

          echo "ZEPHYR_SDK_INSTALL_DIR=/opt/toolchains/zephyr-sdk-$( cat SDK_VERSION )" >> $GITHUB_ENV

      - name: Check common triggering files
        uses: tj-actions/changed-files@v44
        id: check-common-files
        with:
          files: |
            .github/workflows/bsim-tests.yaml
            .github/workflows/bsim-tests-publish.yaml
            west.yml
            boards/posix/
            soc/posix/
            arch/posix/
            include/zephyr/arch/posix/
            scripts/native_simulator/
            tests/bsim/*

      - name: Check if Bluethooth files changed
        uses: tj-actions/changed-files@v44
        id: check-bluetooth-files
        with:
          files: |
            tests/bsim/bluetooth/
            samples/bluetooth/
            subsys/bluetooth/

      - name: Check if Networking files changed
        uses: tj-actions/changed-files@v44
        id: check-networking-files
        with:
          files: |
            tests/bsim/net/
            samples/net/sockets/echo_*/
            modules/openthread/
            subsys/net/l2/openthread/
            include/zephyr/net/openthread.h
            drivers/ieee802154/
            include/zephyr/net/ieee802154*

      - name: Check if UART files changed
        uses: tj-actions/changed-files@v44
        id: check-uart-files
        with:
          files: |
            tests/bsim/drivers/uart/
            drivers/serial/*nrfx*
            tests/drivers/uart/

      - name: Update BabbleSim to manifest revision
        if: >
          steps.check-bluetooth-files.outputs.any_changed == 'true'
          || steps.check-networking-files.outputs.any_changed == 'true'
          || steps.check-uart-files.outputs.any_changed == 'true'
          || steps.check-common-files.outputs.any_changed == 'true'
        run: |
          export BSIM_VERSION=$( west list bsim -f {revision} )
          echo "Manifest points to bsim sha $BSIM_VERSION"
          cd /opt/bsim_west/bsim
          git fetch -n origin ${BSIM_VERSION}
          git -c advice.detachedHead=false checkout ${BSIM_VERSION}
          west update
          make everything -s -j 8

      - name: Run Bluetooth Tests with BSIM
        if: steps.check-bluetooth-files.outputs.any_changed == 'true' || steps.check-common-files.outputs.any_changed == 'true'
        run: |
          tests/bsim/ci.bt.sh

      - name: Run Networking Tests with BSIM
        if: steps.check-networking-files.outputs.any_changed == 'true' || steps.check-common-files.outputs.any_changed == 'true'
        run: |
          tests/bsim/ci.net.sh

      - name: Run UART Tests with BSIM
        if: steps.check-uart-files.outputs.any_changed == 'true' || steps.check-common-files.outputs.any_changed == 'true'
        run: |
          tests/bsim/ci.uart.sh

      - name: Merge Test Results
        run: |
          pip3 install junitparser junit2html
          junitparser merge --glob "./bsim_*/*bsim_results.*.xml" "./twister-out/twister.xml" junit.xml
          junit2html junit.xml junit.html

      - name: Upload Unit Test Results in HTML
        if: always()
        uses: actions/upload-artifact@v4
        with:
          name: HTML Unit Test Results
          if-no-files-found: ignore
          path: |
            junit.html

      - name: Publish Unit Test Results
        uses: EnricoMi/publish-unit-test-result-action@v2
        with:
          check_name: Bsim Test Results
          files: "junit.xml"
          comment_mode: off

      - name: Upload Event Details
        if: always()
        uses: actions/upload-artifact@v4
        with:
          name: event
          path: |
            ${{ github.event_path }}<|MERGE_RESOLUTION|>--- conflicted
+++ resolved
@@ -34,13 +34,8 @@
     runs-on:
       group: zephyr-runner-v2-linux-x64-4xlarge
     container:
-<<<<<<< HEAD
-      image: ghcr.io/zephyrproject-rtos/ci-repo-cache:v0.26.11.20240324
-     options: '--entrypoint /bin/bash'
-=======
       image: ghcr.io/zephyrproject-rtos/ci-repo-cache:v0.26.13.20240601
       options: '--entrypoint /bin/bash'
->>>>>>> d59b83f8
     env:
       ZEPHYR_TOOLCHAIN_VARIANT: zephyr
       BSIM_OUT_PATH: /opt/bsim/
