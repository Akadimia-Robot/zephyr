/*
 * Copyright 2022 Google LLC
 * Copyright (C) Microsoft Corporation.
<<<<<<< HEAD
 * Copyright (C) Microsoft Corporation.
=======
>>>>>>> 0bd67c9b
 *
 * SPDX-License-Identifier: Apache-2.0
 */

#include <zephyr/device.h>
#include <zephyr/drivers/fuel_gauge.h>
#include <zephyr/drivers/i2c.h>
#include <zephyr/logging/log.h>
#include <zephyr/sys/byteorder.h>
#include <zephyr/sys/util.h>
#include <zephyr/ztest.h>
#include <zephyr/ztest_assert.h>

struct sbs_gauge_new_api_fixture {
	const struct device *dev;
	const struct fuel_gauge_driver_api *api;
};

static void *sbs_gauge_new_api_setup(void)
{
	static ZTEST_DMEM struct sbs_gauge_new_api_fixture fixture;

	fixture.dev = DEVICE_DT_GET_ANY(sbs_sbs_gauge_new_api);

	k_object_access_all_grant(fixture.dev);

	zassert_true(device_is_ready(fixture.dev), "Fuel Gauge not found");

	return &fixture;
}

ZTEST_USER_F(sbs_gauge_new_api, test_get_all_props_failed_returns_negative)
{
	struct fuel_gauge_get_property props[] = {
		{
			/* Invalid property */
			.property_type = FUEL_GAUGE_PROP_MAX,
		},
	};

	int ret = fuel_gauge_get_prop(fixture->dev, props, ARRAY_SIZE(props));

	zassert_equal(props[0].status, -ENOTSUP, "Getting bad property %d has a good status.",
		      props[0].property_type);

	zassert_true(ret < 0);
}

ZTEST_USER_F(sbs_gauge_new_api, test_get_some_props_failed_returns_failed_prop_count)
{
	struct fuel_gauge_get_property props[] = {
		{
			/* First invalid property */
			.property_type = FUEL_GAUGE_PROP_MAX,
		},
		{
			/* Second invalid property */
			.property_type = FUEL_GAUGE_PROP_MAX,
		},
		{
			/* Valid property */
			.property_type = FUEL_GAUGE_VOLTAGE,
		},

	};

	int ret = fuel_gauge_get_prop(fixture->dev, props, ARRAY_SIZE(props));

	zassert_equal(props[0].status, -ENOTSUP, "Getting bad property %d has a good status.",
		      props[0].property_type);

	zassert_equal(props[1].status, -ENOTSUP, "Getting bad property %d has a good status.",
		      props[1].property_type);

	zassert_ok(props[2].status, "Property %d getting %d has a bad status.", 2,
		   props[2].property_type);

	zassert_equal(ret, 2);
}

ZTEST_USER_F(sbs_gauge_new_api, test_set_all_props_failed_returns_negative)
{
	struct fuel_gauge_set_property props[] = {
		{
			/* Invalid property */
			.property_type = FUEL_GAUGE_PROP_MAX,
		},
	};

	int ret = fuel_gauge_set_prop(fixture->dev, props, ARRAY_SIZE(props));

	zassert_equal(props[0].status, -ENOTSUP, "Setting bad property %d has a good status.",
		      props[0].property_type);

	zassert_true(ret < 0);
}

ZTEST_USER_F(sbs_gauge_new_api, test_set_some_props_failed_returns_failed_prop_count)
{
	struct fuel_gauge_set_property props[] = {
		{
			/* First invalid property */
			.property_type = FUEL_GAUGE_PROP_MAX,
		},
		{
			/* Second invalid property */
			.property_type = FUEL_GAUGE_PROP_MAX,
		},
		{
			/* Valid property */
			.property_type = FUEL_GAUGE_SBS_MFR_ACCESS,
			/* Set Manufacturer's Access to arbitrary word */
			.value.sbs_mfr_access_word = 1,
		},

	};

	int ret = fuel_gauge_set_prop(fixture->dev, props, ARRAY_SIZE(props));

	zassert_equal(props[0].status, -ENOTSUP, "Setting bad property %d has a good status.",
		      props[0].property_type);

	zassert_equal(props[1].status, -ENOTSUP, "Setting bad property %d has a good status.",
		      props[1].property_type);

	zassert_ok(props[2].status, "Property %d setting %d has a bad status.", 2,
		   props[2].property_type);

	zassert_equal(ret, 2);
}

ZTEST_USER_F(sbs_gauge_new_api, test_set_prop_can_be_get)
{
	uint16_t word = BIT(15) | BIT(0);
	struct fuel_gauge_set_property set_prop = {
		/* Valid property */
		.property_type = FUEL_GAUGE_SBS_MFR_ACCESS,
		/* Set Manufacturer's Access to 16 bit word*/
		.value.sbs_mfr_access_word = word,
	};

	zassert_ok(fuel_gauge_set_prop(fixture->dev, &set_prop, 1));
	zassert_ok(set_prop.status);

	struct fuel_gauge_get_property get_prop = {
		.property_type = FUEL_GAUGE_SBS_MFR_ACCESS,
	};

	zassert_ok(fuel_gauge_get_prop(fixture->dev, &get_prop, 1));
	zassert_ok(get_prop.status);
	zassert_equal(get_prop.value.sbs_mfr_access_word, word);
}

ZTEST_USER_F(sbs_gauge_new_api, test_get_props__returns_ok)
{
	/* Validate what props are supported by the driver */
	struct fuel_gauge_get_property props[] = {
		{
			.property_type = FUEL_GAUGE_VOLTAGE,
		},
		{
			.property_type = FUEL_GAUGE_CURRENT,
		},
		{
			.property_type = FUEL_GAUGE_AVG_CURRENT,
		},
		{
			.property_type = FUEL_GAUGE_TEMPERATURE,
		},
		{
			.property_type = FUEL_GAUGE_STATE_OF_CHARGE,
		},
		{
			.property_type = FUEL_GAUGE_RUNTIME_TO_FULL,
		},
		{
			.property_type = FUEL_GAUGE_RUNTIME_TO_EMPTY,
		},
		{
			.property_type = FUEL_GAUGE_REMAINING_CAPACITY,
		},
		{
			.property_type = FUEL_GAUGE_FULL_CHARGE_CAPACITY,
		},
		{
			.property_type = FUEL_GAUGE_CYCLE_COUNT,
		},
		{
			.property_type = FUEL_GAUGE_SBS_MFR_ACCESS,
		},
		{
			.property_type = FUEL_GAUGE_SBS_MODE,
		},
		{
			.property_type = FUEL_GAUGE_CHARGE_CURRENT,
		},
		{
			.property_type = FUEL_GAUGE_CHARGE_VOLTAGE,
		},
		{
			.property_type = FUEL_GAUGE_STATUS,
		},
		{
			.property_type = FUEL_GAUGE_DESIGN_CAPACITY,
		},
		{
			.property_type = FUEL_GAUGE_DESIGN_VOLTAGE,
		},
		{
			.property_type = FUEL_GAUGE_SBS_ATRATE,
		},
		{
			.property_type = FUEL_GAUGE_SBS_ATRATE_TIME_TO_FULL,
		},
		{
			.property_type = FUEL_GAUGE_SBS_ATRATE_TIME_TO_EMPTY,
		},
		{
			.property_type = FUEL_GAUGE_SBS_ATRATE_OK,
		},
	};

	int ret = fuel_gauge_get_prop(fixture->dev, props, ARRAY_SIZE(props));

	for (int i = 0; i < ARRAY_SIZE(props); i++) {
		zassert_ok(props[i].status, "Property %d getting %d has a bad status.", i,
			   props[i].property_type);
	}
	zassert_ok(ret);
}

<<<<<<< HEAD
ZTEST_USER_F(sbs_gauge_new_api, test_get_buffer_props__returns_ok)
{
	/* Validate what properties are supported by the driver */
	struct fuel_gauge_get_buffer_property prop;
	struct sbs_gauge_manufacturer_name mfg_name;
	struct sbs_gauge_device_name dev_name;
	struct sbs_gauge_device_chemistry chem;
	int ret;

	prop.property_type = FUEL_GAUGE_MANUFACTURER_NAME;
	ret = fuel_gauge_get_buffer_prop(fixture->dev, &prop, &mfg_name, sizeof(mfg_name));
=======
ZTEST_USER_F(sbs_gauge_new_api, test_get_block_props__returns_ok)
{
	/* Validate what properties are supported by the driver */
	struct fuel_gauge_get_block_property prop;
	struct sbs_gauge_manufacturer_name mfg_name;
	struct sbs_gauge_device_name dev_name;
	struct sbs_gauge_device_chemistry chem;

	prop.property_type = FUEL_GAUGE_MANUFACTURER_NAME;
	int ret = fuel_gauge_get_block_prop(fixture->dev, &prop, &mfg_name, sizeof(mfg_name));
>>>>>>> 0bd67c9b
	zassert_ok(prop.status, "Property %d has a bad status.", prop.property_type);
	zassert_ok(ret);

	prop.property_type = FUEL_GAUGE_DEVICE_NAME;
<<<<<<< HEAD
	ret = fuel_gauge_get_buffer_prop(fixture->dev, &prop, &dev_name, sizeof(dev_name));
=======
	ret = fuel_gauge_get_block_prop(fixture->dev, &prop, &dev_name, sizeof(dev_name));
>>>>>>> 0bd67c9b
	zassert_ok(prop.status, "Property %d has a bad status.", prop.property_type);
	zassert_ok(ret);

	prop.property_type = FUEL_GAUGE_DEVICE_CHEMISTRY;
<<<<<<< HEAD
	ret = fuel_gauge_get_buffer_prop(fixture->dev, &prop, &chem, sizeof(chem));
=======
	ret = fuel_gauge_get_block_prop(fixture->dev, &prop, &chem, sizeof(chem));
>>>>>>> 0bd67c9b
	zassert_ok(prop.status, "Property %d has a bad status.", prop.property_type);
	zassert_ok(ret);
}

ZTEST_USER_F(sbs_gauge_new_api, test_set_props__returns_ok)
{
	/* Validate what props are supported by the driver */

	struct fuel_gauge_set_property props[] = {
		{
			.property_type = FUEL_GAUGE_SBS_MFR_ACCESS,
		},
		{
			.property_type = FUEL_GAUGE_SBS_MODE,
		},
		{
			.property_type = FUEL_GAUGE_SBS_ATRATE,
		},
	};

	int ret = fuel_gauge_set_prop(fixture->dev, props, ARRAY_SIZE(props));

	for (int i = 0; i < ARRAY_SIZE(props); i++) {
		zassert_ok(props[i].status, "Property %d writing %d has a bad status.", i,
			   props[i].property_type);
	}

	zassert_ok(ret);
}

ZTEST_SUITE(sbs_gauge_new_api, NULL, sbs_gauge_new_api_setup, NULL, NULL, NULL);<|MERGE_RESOLUTION|>--- conflicted
+++ resolved
@@ -1,10 +1,6 @@
 /*
  * Copyright 2022 Google LLC
  * Copyright (C) Microsoft Corporation.
-<<<<<<< HEAD
- * Copyright (C) Microsoft Corporation.
-=======
->>>>>>> 0bd67c9b
  *
  * SPDX-License-Identifier: Apache-2.0
  */
@@ -236,7 +232,6 @@
 	zassert_ok(ret);
 }
 
-<<<<<<< HEAD
 ZTEST_USER_F(sbs_gauge_new_api, test_get_buffer_props__returns_ok)
 {
 	/* Validate what properties are supported by the driver */
@@ -248,36 +243,16 @@
 
 	prop.property_type = FUEL_GAUGE_MANUFACTURER_NAME;
 	ret = fuel_gauge_get_buffer_prop(fixture->dev, &prop, &mfg_name, sizeof(mfg_name));
-=======
-ZTEST_USER_F(sbs_gauge_new_api, test_get_block_props__returns_ok)
-{
-	/* Validate what properties are supported by the driver */
-	struct fuel_gauge_get_block_property prop;
-	struct sbs_gauge_manufacturer_name mfg_name;
-	struct sbs_gauge_device_name dev_name;
-	struct sbs_gauge_device_chemistry chem;
-
-	prop.property_type = FUEL_GAUGE_MANUFACTURER_NAME;
-	int ret = fuel_gauge_get_block_prop(fixture->dev, &prop, &mfg_name, sizeof(mfg_name));
->>>>>>> 0bd67c9b
 	zassert_ok(prop.status, "Property %d has a bad status.", prop.property_type);
 	zassert_ok(ret);
 
 	prop.property_type = FUEL_GAUGE_DEVICE_NAME;
-<<<<<<< HEAD
 	ret = fuel_gauge_get_buffer_prop(fixture->dev, &prop, &dev_name, sizeof(dev_name));
-=======
-	ret = fuel_gauge_get_block_prop(fixture->dev, &prop, &dev_name, sizeof(dev_name));
->>>>>>> 0bd67c9b
 	zassert_ok(prop.status, "Property %d has a bad status.", prop.property_type);
 	zassert_ok(ret);
 
 	prop.property_type = FUEL_GAUGE_DEVICE_CHEMISTRY;
-<<<<<<< HEAD
 	ret = fuel_gauge_get_buffer_prop(fixture->dev, &prop, &chem, sizeof(chem));
-=======
-	ret = fuel_gauge_get_block_prop(fixture->dev, &prop, &chem, sizeof(chem));
->>>>>>> 0bd67c9b
 	zassert_ok(prop.status, "Property %d has a bad status.", prop.property_type);
 	zassert_ok(ret);
 }
