--- conflicted
+++ resolved
@@ -439,11 +439,7 @@
 static const struct uart_shakti_device_config uart_shakti_dev_cfg_0 = {
 	.port         = 0X11300,
 	.sys_clk_freq = SHAKTI_UART_0_CLK_FREQUENCY,
-<<<<<<< HEAD
-	.baud_rate    = 19200,
-=======
 	.baud_rate    = SECIOT_NEXYS_UART_BAUD,
->>>>>>> 86883b3d
 	.rxcnt_irq    = 0,
 	.txcnt_irq    = 0,
 	// .pcfg	      = PINCTRL_DT_INST_DEV_CONFIG_GET(0),
