include: uart-controller.yaml

properties:
    reg:
      required: true

    interrupts:
      required: true

    tx-pin:
      type: int
      required: true
      description: |
        The TX pin to use.

        For pins P0.0 through P0.31, use the pin number. For example,
        to use P0.16 for TX, set:

            tx-pin = <16>;

        For pins P1.0 through P1.31, add 32 to the pin number. For
        example, to use P1.2 for TX, set:

            tx-pin = <34>;  /* 32 + 2 */

    rx-pin:
      type: int
      required: false
      description: |
        The RX pin to use. The pin numbering scheme is the same as the
        tx-pin property's.

    rts-pin:
      type: int
      required: false
      description: |
        The RTS pin to use. The pin numbering scheme is the same as the
        tx-pin property's.

    cts-pin:
      type: int
      required: false
      description: |
        The CTS pin to use. The pin numbering scheme is the same as the
        tx-pin property's.

    current-speed:
      type: int
      required: false
      description: |
        Initial baud rate setting for UART. Only a fixed set of baud rates
        between are selectable on these devices.
      enum:
        - 1200
        - 2400
        - 4800
        - 9600
        - 14400
        - 19200
        - 28800
        - 31250
        - 38400
        - 56000
        - 57600
        - 76800
        - 115200
        - 230400
        - 250000
        - 460800
        - 921600
<<<<<<< HEAD
<<<<<<< HEAD
=======
      required: true
      description: Initial baud rate setting for UART
      enum: 
        - 1200 # actual 1205
        - 2400 # actual 2396
        - 4800 # actual 4808
        - 9600 # actual 9598
        - 14400 # actual 14401
        - 19200 # actual 19208
        - 28800 # actual 28777
        - 31250
        - 38400 # actual 38369
        - 56000 # actual 55944
        - 57600 # actual 57554
        - 76800 # actual 76923, 1.6% error, use with caution
        - 115200 # actual 115108
        - 230400 # actual 231884
        - 250000 
<<<<<<< HEAD
        - 460800 # actual 457143 < 1% error, OK
        - 921600 # actual 941176, > 2% error, not recommended if connected device deviates in the opposite direction
>>>>>>> 14d05f5e3e... added enumeration specification of valid uart speed settings
=======
        - 460800 # actual 457143
        - 921600 # actual 941176, > 2% error,use with caution
>>>>>>> 0581fd85bf... added enumeration specification of valid uart speed setting
=======
>>>>>>> 9aff33c800... dts: bindings: serial: added constraints for implemented baud rates in Nordic SOCs
=======
>>>>>>> 9aff33c8
        - 1000000<|MERGE_RESOLUTION|>--- conflicted
+++ resolved
@@ -68,37 +68,4 @@
         - 250000
         - 460800
         - 921600
-<<<<<<< HEAD
-<<<<<<< HEAD
-=======
-      required: true
-      description: Initial baud rate setting for UART
-      enum: 
-        - 1200 # actual 1205
-        - 2400 # actual 2396
-        - 4800 # actual 4808
-        - 9600 # actual 9598
-        - 14400 # actual 14401
-        - 19200 # actual 19208
-        - 28800 # actual 28777
-        - 31250
-        - 38400 # actual 38369
-        - 56000 # actual 55944
-        - 57600 # actual 57554
-        - 76800 # actual 76923, 1.6% error, use with caution
-        - 115200 # actual 115108
-        - 230400 # actual 231884
-        - 250000 
-<<<<<<< HEAD
-        - 460800 # actual 457143 < 1% error, OK
-        - 921600 # actual 941176, > 2% error, not recommended if connected device deviates in the opposite direction
->>>>>>> 14d05f5e3e... added enumeration specification of valid uart speed settings
-=======
-        - 460800 # actual 457143
-        - 921600 # actual 941176, > 2% error,use with caution
->>>>>>> 0581fd85bf... added enumeration specification of valid uart speed setting
-=======
->>>>>>> 9aff33c800... dts: bindings: serial: added constraints for implemented baud rates in Nordic SOCs
-=======
->>>>>>> 9aff33c8
         - 1000000