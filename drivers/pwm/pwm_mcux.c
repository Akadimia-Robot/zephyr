--- conflicted
+++ resolved
@@ -107,9 +107,11 @@
 
 		PWM_StartTimer(config->base, 1U << config->index);
 	} else {
-<<<<<<< HEAD
 		// update both buffers, so that the reload of the compare registers doesn't destroy un-updated PWMs
 		// this formula calculates the duty_cycle * 65535 so that the range matches the expected one
+
+        // TODO: Check if upstream changes fixed this anyways
+
 		uint16_t duty_cycleA = (65535U * data->pulse_cycles[0]) / period_cycles;
 		PWM_UpdatePwmDutycycleHighAccuracy(config->base, config->index, kPWM_PwmA,
 										   config->mode, duty_cycleA);
@@ -118,11 +120,6 @@
 		PWM_UpdatePwmDutycycleHighAccuracy(config->base, config->index, kPWM_PwmB,
 										   config->mode, duty_cycleB);
 
-=======
-		PWM_UpdatePwmDutycycle(config->base, config->index,
-				       (channel == 0) ? kPWM_PwmA : kPWM_PwmB,
-				       config->mode, duty_cycle);
->>>>>>> 11f0bb9d
 		PWM_SetPwmLdok(config->base, 1U << config->index, true);
 	}
 
