/dts-v1/;

#include <secure-iot/riscv64-secure-iot.dtsi>

/ {
	model = "shakti,spike-bare";
	compatible = "shakti,spike-bare-dev";

chosen {
		zephyr,console = &uart0;
	};
};


&uart0 {
	status = "okay";
	current-speed = <115200>;
	clock-frequency = <100000000>;
};

<<<<<<< HEAD
&spi0 {
		status = "okay";
		sclk_configure = <0x0 0x0 0x10 0x0 0x0>;
        comm_configure = <0x01 0x00 0x03 0x08>;
		clock-frequency = <10000000>;
};

&spi1 {
		status = "okay";
		sclk_configure = <0x0 0x0 0x10 0x0 0x0>;
        comm_configure = <0x01 0x00 0x03 0x08>;
		clock-frequency = <10000000>;
};



	
=======
&gpio0 {
	status = "okay";
};
>>>>>>> 86883b3d
<|MERGE_RESOLUTION|>--- conflicted
+++ resolved
@@ -18,7 +18,6 @@
 	clock-frequency = <100000000>;
 };
 
-<<<<<<< HEAD
 &spi0 {
 		status = "okay";
 		sclk_configure = <0x0 0x0 0x10 0x0 0x0>;
@@ -34,10 +33,6 @@
 };
 
 
-
-	
-=======
 &gpio0 {
 	status = "okay";
-};
->>>>>>> 86883b3d
+};